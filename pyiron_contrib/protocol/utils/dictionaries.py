--- conflicted
+++ resolved
@@ -253,15 +253,11 @@
                         value.to_hdf(hdf5_server, group_name=key)
                     except AttributeError:
                         self._generic_to_hdf(value, hdf5_server, group_name=key)
-
                 except KeyError:
                     # to_hdf will get called *before* protocols have run, so the pointers in these dictionaries
                     # won't be able to resolve. For now just let it not resolve and don't save it.
                     continue
-<<<<<<< HEAD
-=======
                 except RuntimeError as e:
-
                     # if a "key" is initialized with a primitive value and the and the graph was already saved
                     # it might happen that the "key" already exists hdf5_server[key] but is of wrong HDF5 type
                     # e.g dataset instead of group. Thus the underlying library will raise an runtime error.
@@ -277,7 +273,6 @@
                         self._generic_to_hdf(value, hdf5_server, group_name=key)
                     except Exception:
                         raise
->>>>>>> 8e41fc54
 
     def from_hdf(self, hdf, group_name):
         with hdf.open(group_name) as hdf5_server:
