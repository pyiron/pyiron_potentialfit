--- conflicted
+++ resolved
@@ -3,11 +3,7 @@
 # Copyright (c) Max-Planck-Institut für Eisenforschung GmbH - Computational Materials Design (CM) Department
 # Distributed under the terms of "New BSD License", see the LICENSE file.
 
-<<<<<<< HEAD
 from pyiron_base import GenericJob
-=======
-from pyiron_base.job.generic import GenericJob
->>>>>>> 988d410d
 import numpy as np
 import matplotlib.pyplot as plt
 from os.path import isfile
