--- conflicted
+++ resolved
@@ -30,9 +30,7 @@
         super(LammpsMlip, self).__init__(project, job_name)
         self.input = MlipInput()
         self.__name__ = "LammpsMlip"
-        self.__version__ = (
-            None  # Reset the version number to the executable is set automatically
-        )
+        self.__version__ = None  # Reset the version number to the executable is set automatically
         self._executable = None
         self._executable_activate()
         self._selected_structures = None
@@ -125,21 +123,10 @@
                 for cfg in loadcfgs(file_name):
                     species = np.array(self.potential.Species.iloc[0])[cfg.types.astype(int)]
                     self.selected_structures.add_structure(
-<<<<<<< HEAD
-                        Atoms(
-                            species=self.structure.species,
-                            indices=cfg.types,
-                            positions=cfg.pos,
-                            cell=cfg.lat,
-                            pbc=[True, True, True],
-                        ),
-                        mv_grade=cfg.grade,
-=======
                             Atoms(symbols=species,
                                   positions=cfg.pos, cell=cfg.lat,
                                   pbc=[True, True, True]),
                             mv_grade=cfg.grade
->>>>>>> 959a77b2
                     )
                 (
                     cell,
