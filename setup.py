--- conflicted
+++ resolved
@@ -34,13 +34,8 @@
         "pyiron_atomistics==0.7.19",
         "scipy==1.15.2",
         "runnerase==0.3.3",
-<<<<<<< HEAD
-        "pyiron_snippets>=0.1.1,<=0.1.4",
         "pyparsing>=3.1.2,<3.3",
-=======
         "pyiron_snippets>=0.1.1,<2",
-        "pyparsing>=3.1.2,<3.2",
->>>>>>> a4f60153
         # assyst
         "dill>=0.3.0",
         "seaborn>=0.13.0,<0.14",
