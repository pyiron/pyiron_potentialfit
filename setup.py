"""
Setuptools based setup module
"""
from setuptools import setup, find_packages
import versioneer


setup(
    name='pyiron_contrib',
    version=versioneer.get_version(),
    description='Repository for user-generated plugins to the pyiron IDE.',
    long_description='http://pyiron.org',

    url='https://github.com/pyiron/pyiron_contrib',
    author='Max-Planck-Institut für Eisenforschung GmbH - Computational Materials Design (CM) Department',
    author_email='huber@mpie.de',
    license='BSD',

    classifiers=[
        'Development Status :: 4 - Beta',
        'Topic :: Scientific/Engineering :: Physics',
        'License :: OSI Approved :: BSD License',
        'Intended Audience :: Science/Research',
        'Operating System :: OS Independent',
        'Programming Language :: Python :: 3.6',
        'Programming Language :: Python :: 3.7',
        'Programming Language :: Python :: 3.8',
        'Programming Language :: Python :: 3.9'
    ],

    keywords='pyiron',
    packages=find_packages(exclude=["*tests*"]),
    install_requires=[        
        'matplotlib==3.4.1',
        'numpy==1.20.2',
<<<<<<< HEAD
        'pyiron_base==0.2.9',
        'scipy==1.6.3',
=======
        'pyiron_base==0.2.10',
        'scipy==1.6.2',
>>>>>>> b620e4f4
        'seaborn==0.11.1'
    ],
    extras_require={
        'atomistic': [
            'ase==3.21.1',
            'pyiron_atomistics==0.2.11',
        ],
        'fenics': [
            'fenics==2019.1.0',
            'mshr==2019.1.0',
        ],
        'image': ['scikit-image==0.18.1'],
    },
    cmdclass=versioneer.get_cmdclass(),
    
)<|MERGE_RESOLUTION|>--- conflicted
+++ resolved
@@ -33,13 +33,8 @@
     install_requires=[        
         'matplotlib==3.4.1',
         'numpy==1.20.2',
-<<<<<<< HEAD
-        'pyiron_base==0.2.9',
+        'pyiron_base==0.2.10',
         'scipy==1.6.3',
-=======
-        'pyiron_base==0.2.10',
-        'scipy==1.6.2',
->>>>>>> b620e4f4
         'seaborn==0.11.1'
     ],
     extras_require={
