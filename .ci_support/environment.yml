channels:
- conda-forge
dependencies:
- ase =3.22.1
- coveralls
- coverage
- codacy-coverage
- matplotlib =3.7.1
- numpy =1.24.2
- pyiron_base =0.5.34
- pyiron_atomistics =0.2.64
- pyparsing =3.0.9
- scipy =1.10.1
- seaborn =0.12.2
- scikit-image =0.20.0
- randspg =0.0.1
<<<<<<< HEAD
- boto3 =1.26.65
- moto =4.1.2
- pycp2k =0.2.2
=======
- boto3 =1.26.104
- moto =4.1.6
- pycp2k =0.2.2
- sqlalchemy <2
- typeguard =3.0.2
>>>>>>> 30bd53a9
<|MERGE_RESOLUTION|>--- conflicted
+++ resolved
@@ -14,14 +14,7 @@
 - seaborn =0.12.2
 - scikit-image =0.20.0
 - randspg =0.0.1
-<<<<<<< HEAD
-- boto3 =1.26.65
-- moto =4.1.2
-- pycp2k =0.2.2
-=======
 - boto3 =1.26.104
 - moto =4.1.6
 - pycp2k =0.2.2
-- sqlalchemy <2
-- typeguard =3.0.2
->>>>>>> 30bd53a9
+- typeguard =3.0.2